import pandas as pd
import numpy as np
import sys
import copy
import subprocess


def main():

    # Import CPS data file
    data = pd.read_csv('cps_raw.csv.gz', compression='gzip')
    adj_targets = pd.read_csv('adjustment_targets.csv')
    # other_ben = pd.read_csv('benefitprograms.csv')

    # Rename specified variables
    renames = {
        'IFDEPT': 'DSI',
        'TAXYEAR': 'FLPDYR',
        'XXTOT': 'XTOT',
        'JCPS21': 'e00200p',
        'JCPS31': 'e00200s',
        'ALIMONY': 'e00800',
        'JCPS25': 'e00900p',
        'JCPS35': 'e00900s',
        'JCPS28': 'e02100p',
        'JCPS38': 'e02100s',
        'UCOMP': 'e02300',
        'SOCSEC': 'e02400',
        'SEHEALTH': 'e03270',
        'DPAD': 'e03240',
        'MEDICALEXP': 'e17500',
        'REALEST': 'e18500',
        'MISCITEM': 'e20400',
        'CCE': 'e32800',
        'ICPS01': 'age_head',
        'ICPS02': 'age_spouse',
        'WT': 's006',
        'FILST': 'filer',
        'SEQUENCE': 'RECID',
        'PENSIONS': 'e01500',
        'DBE': 'e00600',
        'KEOGH': 'e03300',
        'TIRAD': 'e01400',
        'NU18': 'nu18',
        'N1821': 'n1821',
        'N21': 'n21',
        'CGAGIX': 'e01100',
        'BLIND_HEAD': 'blind_head',
        'BLIND_SPOUSE': 'blind_spouse',
        'HMIE': 'e19200',
        'SSI': 'ssi_ben',
        'vb_ben': 'vet_ben',
        'medicare_ben': 'mcare_ben',
        'medicaid_ben': 'mcaid_ben',
        'SS': 'ss_ben',
        'SNAP': 'snap_ben',
<<<<<<< HEAD
        'SLTX': 'e18400'
=======
        'SLTX': 'e18400',
        'XHID': 'h_seq',
        'XFID': 'ffpos'
>>>>>>> 3a33bdb6
    }
    data = data.rename(columns=renames)
    data['MARS'] = np.where(data.JS == 3, 4, data.JS)

    # Use taxpayer and spouse records to get total tax unit earnings and AGI
    data['e00100'] = data['JCPS9'] + data['JCPS19']
    data['e00200'] = data['e00200p'] + data['e00200s']
    data['e00900'] = data['e00900p'] + data['e00900s']
    data['e02100'] = data['e02100p'] + data['e02100s']
    # Determine amount of qualified dividends using IRS ratio
    data['e00650'] = data.e00600 * 0.7556

    # Split interest income into taxable and tax exempt using IRS ratio
    taxable = 0.6
    nontaxable = 1. - taxable
    data['e00300'] = data.INTST * taxable
    data['e00400'] = data.INTST * nontaxable

    # Split pentions and annuities using PUF ratio
    data['e01700'] = data['e01500'] * 0.1656

    print 'Applying deduction limits'
    data = deduction_limits(data)
    print 'Adding dependents'
    data = add_dependents(data)
    print 'Adding AGI bins'
    data = add_agi_bin(data, 'INCOME')
    print 'Adjusting distribution'
    data = adjust(data, adj_targets)
    # print 'Adding Benefits Data'
    # data = benefits(data, other_ben)
    print 'Dropping unused variables'
    data = drop_vars(data)

    data = data.fillna(0.)
    print 'Exporting...'
    data.to_csv('cps.csv', index=False)
    subprocess.check_call(["gzip", "-nf", "cps.csv"])


def deduction_limits(data):
    """
    Apply limits on itemized deductions
    """
    half_agi = data['e00100'] * 0.5
    charity = np.where(data.CHARITABLE > half_agi, half_agi, data.CHARITABLE)
    # Split charitable contributions into cash and non-cash using ratio in PUF
    cash = 0.82013
    non_cash = 1. - cash
    data['e19800'] = charity * cash
    data['e20100'] = charity * non_cash

    # Apply student loan interest deduction limit
    data['e03210'] = np.where(data.SLINT > 2500, 2500, data.SLINT)

    # Apply IRA contribution limit
    deductable_ira = np.where(data.AGE >= 50,
                              np.where(data.ADJIRA > 6500, 6500, data.ADJIRA),
                              np.where(data.ADJIRA > 5500, 5500, data.ADJIRA))
    data['e03150'] = deductable_ira

    return data


def add_dependents(data):
    # Count number of dependents under 13
    # Max of four to match PUF version of nu13
    age1 = np.where((data.ICPS03 > 0) & (data.ICPS03 <= 13), 1, 0)
    age2 = np.where((data.ICPS04 > 0) & (data.ICPS04 <= 13), 1, 0)
    age3 = np.where((data.ICPS05 > 0) & (data.ICPS05 <= 13), 1, 0)
    age4 = np.where((data.ICPS06 > 0) & (data.ICPS06 <= 13), 1, 0)
    nu13 = age1 + age2 + age3 + age4
    data['nu13'] = nu13

    # Count number of dependents under 5
    age1 = np.where((data.ICPS03 > 0) & (data.ICPS03 <= 5), 1, 0)
    age2 = np.where((data.ICPS04 > 0) & (data.ICPS04 <= 5), 1, 0)
    age3 = np.where((data.ICPS05 > 0) & (data.ICPS05 <= 5), 1, 0)
    age4 = np.where((data.ICPS06 > 0) & (data.ICPS06 <= 5), 1, 0)
    age5 = np.where((data.ICPS07 > 0) & (data.ICPS06 <= 5), 1, 0)
    nu05 = age1 + age2 + age3 + age4 + age5
    data['nu05'] = nu05

    # Count number of children eligible for child tax credit
    # Max of three to mach PUF version of n24
    age1 = np.where((data.ICPS03 > 0) & (data.ICPS03 <= 17), 1, 0)
    age2 = np.where((data.ICPS04 > 0) & (data.ICPS04 <= 17), 1, 0)
    age3 = np.where((data.ICPS05 > 0) & (data.ICPS05 <= 17), 1, 0)
    age4 = np.where((data.ICPS06 > 0) & (data.ICPS06 <= 17), 1, 0)
    age5 = np.where((data.ICPS07) > 0 & (data.ICPS07 <= 17), 1, 0)
    n24 = age1 + age2 + age3 + age4 + age5
    n24 = np.where(n24 > 3, 3, n24)
    data['n24'] = n24

    # Count number of elderly dependents
    age1 = np.where(data.ICPS03 >= 65, 1, 0)
    age2 = np.where(data.ICPS04 >= 65, 1, 0)
    age3 = np.where(data.ICPS05 >= 65, 1, 0)
    age4 = np.where(data.ICPS06 >= 65, 1, 0)
    age5 = np.where(data.ICPS07 >= 65, 1, 0)
    elderly = age1 + age2 + age3 + age4 + age5
    data['elderly_dependent'] = elderly

    # Count number elegible for f2441
    age1 = np.where((data.ICPS03 > 0) & (data.ICPS03 < 13), 1, 0)
    age2 = np.where((data.ICPS04 > 0) & (data.ICPS04 < 13), 1, 0)
    age3 = np.where((data.ICPS05 > 0) & (data.ICPS05 < 13), 1, 0)
    age4 = np.where((data.ICPS06 > 0) & (data.ICPS06 < 13), 1, 0)
    age5 = np.where((data.ICPS07 > 0) & (data.ICPS07 < 13), 1, 0)
    qualified = age1 + age2 + age3 + age4 + age5
    data['f2441'] = np.where(qualified <= 3, qualified, 3)

    # Count number elegible for EIC
    age1 = np.where((data.ICPS03 > 0) & (data.ICPS03 < 19), 1, 0)
    age2 = np.where((data.ICPS04 > 0) & (data.ICPS04 < 19), 1, 0)
    age3 = np.where((data.ICPS05 > 0) & (data.ICPS05 < 19), 1, 0)
    age4 = np.where((data.ICPS06 > 0) & (data.ICPS06 < 19), 1, 0)
    age5 = np.where((data.ICPS07 > 0) & (data.ICPS07 < 19), 1, 0)
    qualified = age1 + age2 + age3 + age4 + age5
    data['EIC'] = np.where(qualified > 3, 3, qualified)

    return data


def drop_vars(data):
    """
    Returns PDF of data without unuseable variables
    """
    useable_vars = [
        'DSI', 'EIC', 'FLPDYR', 'MARS', 'MIDR', 'RECID', 'XTOT', 'age_head',
        'age_spouse', 'agi_bin', 'blind_head', 'blind_spouse', 'cmbtp',
        'e00200', 'e00200p', 'e00200s', 'e00300', 'e00400', 'e00600', 'e00650',
        'e00700', 'e00800', 'e00900', 'e00900p', 'e00900s', 'e01100', 'e01200',
        'e01400', 'e01500', 'e01700', 'e02000', 'e02100', 'e02100p', 'e02100s',
        'e02300', 'e02400', 'e03150', 'e03220', 'e03230', 'e03240', 'e03270',
        'e03290', 'e03300', 'e03400', 'e03500', 'e07240', 'e07260', 'e07300',
        'e07400', 'e07600', 'e09700', 'e09800', 'e09900', 'e11200', 'e17500',
        'e18400', 'e18500', 'e19200', 'e19800', 'e20100', 'e20400', 'g20500',
        'e24515', 'e24518', 'e26270', 'e27200', 'e32800', 'e58990', 'e62900',
        'e87530', 'elderly_dependent', 'f2441', 'f6251', 'filer', 'n24',
        'nu05', 'nu13', 'nu18', 'n1821', 'n21', 'p08000', 'p22250', 'p23250',
        'p25470', 'p87521', 's006', 'e03210', 'ssi_ben', 'snap_ben',
        'vet_ben', 'mcare_ben', 'mcaid_ben', 'ss_ben', 'other_ben',
        'total_ben', 'h_seq', 'ffpos'
    ]

    drop_vars = []
    for item in data.columns:
        if item not in useable_vars:
            drop_vars.append(item)
    data = data.drop(drop_vars, axis=1)
    return data


def add_agi_bin(data, col_name):
    """
    Add an AGI bin indicator used in Tax-Calc to apply adjustment factors
    """
    agi = pd.Series([0] * len(data[col_name]))
    agi[data[col_name] < 0] = 0
    agi[(data[col_name] >= 0) & (data[col_name] < 5000)] = 1
    agi[(data[col_name] >= 5000) & (data[col_name] < 10000)] = 2
    agi[(data[col_name] >= 10000) & (data[col_name] < 15000)] = 3
    agi[(data[col_name] >= 15000) & (data[col_name] < 20000)] = 4
    agi[(data[col_name] >= 20000) & (data[col_name] < 25000)] = 5
    agi[(data[col_name] >= 25000) & (data[col_name] < 30000)] = 6
    agi[(data[col_name] >= 30000) & (data[col_name] < 40000)] = 7
    agi[(data[col_name] >= 40000) & (data[col_name] < 50000)] = 8
    agi[(data[col_name] >= 50000) & (data[col_name] < 75000)] = 9
    agi[(data[col_name] >= 75000) & (data.INCOME < 100000)] = 10
    agi[(data[col_name] >= 100000) & (data[col_name] < 200000)] = 11
    agi[(data[col_name] >= 200000) & (data[col_name] < 500000)] = 12
    agi[(data[col_name] >= 500000) & (data[col_name] < 1e6)] = 13
    agi[(data[col_name] >= 1e6) & (data[col_name] < 1.5e6)] = 14
    agi[(data[col_name] >= 1.5e6) & (data[col_name] < 2e6)] = 15
    agi[(data[col_name] >= 2e6) & (data[col_name] < 5e6)] = 16
    agi[(data[col_name] >= 5e6) & (data[col_name] < 1e7)] = 17
    agi[(data[col_name] >= 1e7)] = 18

    data['agi_bin'] = agi

    return data


def adjust_helper(agi, var, target, weight, agi_bin):
    """
    Parameters
    ----------
    agi: AGI provided in the CPS
    var: variable being adjusted
    target: target bin levels
    weight: weights

    Returns
    -------
    Series containing the adjusted values of the variable
    """
    # Goal total ensures the weighted sum of the variable wont change
    goal_total = (var * weight).sum()
    # Goal distribution based on IRS data
    distribution = target / target.sum()
    # Find the goal amount in each bin
    goal_amts = goal_total * distribution
    # Find current totals in each bin
    bin_0 = np.where(agi < 0,
                     var * weight, 0).sum()
    bin_1 = np.where((agi >= 0) & (agi < 5000),
                     var * weight, 0).sum()
    bin_2 = np.where((agi >= 5000) & (agi < 10000),
                     var * weight, 0).sum()
    bin_3 = np.where((agi >= 10000) & (agi < 15000),
                     var * weight, 0).sum()
    bin_4 = np.where((agi >= 15000) & (agi < 20000),
                     var * weight, 0).sum()
    bin_5 = np.where((agi >= 20000) & (agi < 25000),
                     var * weight, 0).sum()
    bin_6 = np.where((agi >= 25000) & (agi < 30000),
                     var * weight, 0).sum()
    bin_7 = np.where((agi >= 30000) & (agi < 40000),
                     var * weight, 0).sum()
    bin_8 = np.where((agi >= 40000) & (agi < 50000),
                     var * weight, 0).sum()
    bin_9 = np.where((agi >= 50000) & (agi < 75000),
                     var * weight, 0).sum()
    bin_10 = np.where((agi >= 75000) & (agi < 100000),
                      var * weight, 0).sum()
    bin_11 = np.where((agi >= 100000) & (agi < 200000),
                      var * weight, 0).sum()
    bin_12 = np.where((agi >= 200000) & (agi < 500000),
                      var * weight, 0).sum()
    bin_13 = np.where((agi >= 500000) & (agi < 1e6),
                      var * weight, 0).sum()
    bin_14 = np.where((agi >= 1e6) & (agi < 1.5e6),
                      var * weight, 0).sum()
    bin_15 = np.where((agi >= 1.5e6) & (agi < 2e6),
                      var * weight, 0).sum()
    bin_16 = np.where((agi >= 2e6) & (agi < 5e6),
                      var * weight, 0).sum()
    bin_17 = np.where((agi >= 5e6) & (agi < 1e7),
                      var * weight, 0).sum()
    bin_18 = np.where((agi >= 1e7),
                      var * weight, 0).sum()
    # Create series holding each of the current totals
    actual_amts = pd.Series([bin_0, bin_1, bin_2, bin_3, bin_4, bin_5,
                             bin_6, bin_7, bin_8, bin_9, bin_10, bin_11,
                             bin_12, bin_13, bin_14, bin_15, bin_16,
                             bin_17, bin_18],
                            index=goal_amts.index)
    ratios_index = [num for num in range(0, 19)]
    # Determine the ratios
    ratios = pd.Series(goal_amts / actual_amts)
    ratios.index = ratios_index

    # Apply adjustment ratios
    var_array = np.array(var)
    var_array = np.nan_to_num(var_array)
    ratios = np.where(ratios == np.inf, 1., ratios)
    adj_array = ratios[agi_bin]
    var *= adj_array

    return var


def adjust(data, targets):
    """
    data: CPS in DataFrame format
    targets: targeted totals provided by the IRS
    """
    # Make copies of values to avoid pandas warning
    inc = copy.deepcopy(data['INCOME'])
    int_inc = copy.deepcopy(data['e00300'])
    odiv_inc = copy.deepcopy(data['e00600'])
    qdiv_inc = copy.deepcopy(data['e00650'])
    biz_inc = copy.deepcopy(data['e00900'])
    data['e00300'] = adjust_helper(inc, int_inc,
                                   targets['INT'], data['s006'],
                                   data['agi_bin'])
    div_ratio = data['e00600'] / (data['e00600'] + data['e00650'])
    data['e00600'] = adjust_helper(inc, odiv_inc,
                                   targets['ODIV'], data['s006'],
                                   data['agi_bin'])
    data['e00650'] = adjust_helper(inc, qdiv_inc,
                                   targets['QDIV'], data['s006'],
                                   data['agi_bin'])
    total = data['e00600'] + data['e00650']
    data['e00600'] = total * div_ratio
    data['e00650'] = total * (1. - div_ratio)
    biz_ratio_p = data['e00900p'] / data['e00900']
    biz_ratio_s = 1. - biz_ratio_p
    data['e00900'] = adjust_helper(inc, biz_inc,
                                   targets['BIZ'], data['s006'],
                                   data['agi_bin'])
    data['e00900p'] = data['e00900'] * biz_ratio_p
    data['e00900s'] = data['e00900'] * biz_ratio_s

    return data


def benefits(data, other_ben):
    """
    Distribute benefits from non-models benefit programs and create total
    benefits variable
    """
    # Distribute other benefits
    data['dist_ben'] = (data['mcaid_ben'] + data['ssi_ben'] +
                        data['snap_ben'] + data['vet_ben'])
    data['ratio'] = (data['dist_ben'] * data['s006'] /
                     (data['dist_ben'] + data['s006']).sum())
    data['other_ben'] = data['ratio'] * other_ben['Cost'].sum() / data['s006']
    data['total_ben'] = (data['mcaid_ben'] + data['mcare_ben'] +
                         data['ssi_ben'] + data['snap_ben'] + data['ss_ben'] +
                         data['vet_ben'] + data['other_ben'])
    return data


if __name__ == '__main__':
    sys.exit(main())<|MERGE_RESOLUTION|>--- conflicted
+++ resolved
@@ -54,13 +54,9 @@
         'medicaid_ben': 'mcaid_ben',
         'SS': 'ss_ben',
         'SNAP': 'snap_ben',
-<<<<<<< HEAD
-        'SLTX': 'e18400'
-=======
         'SLTX': 'e18400',
         'XHID': 'h_seq',
         'XFID': 'ffpos'
->>>>>>> 3a33bdb6
     }
     data = data.rename(columns=renames)
     data['MARS'] = np.where(data.JS == 3, 4, data.JS)
