import pandas as pd

SYR = 2009  # calendar year used to normalize factors

# define constants for the number refers total population,
# dependent age upper limit, and senior age lower limit
TOTES = 999
DEP = 19
SENIOR = 65

# Import Census projection on population:
# - Projection from 2014
#   <http://www.census.gov/population/projections/data/national/2014/downloadablefiles.html>
# - Historical estimates from 2010 to 2014
#   <http://www.census.gov/popest/data/datasets.html>
# - Historical estimates from 2000 to 2010
#   <http://www.census.gov/popest/data/intercensal/national/nat2010.html>

# projection for 2014+
pop_projection = pd.read_csv("NP2014_D1.csv", index_col='year')
pop_projection = pop_projection[(pop_projection.sex == 0) &
                                (pop_projection.race == 0) &
                                (pop_projection.origin == 0)]
pop_projection = pop_projection.drop(['sex', 'race', 'origin'], axis=1)
pop_projection = pop_projection.drop(pop_projection.index[13:], axis=0)
pop_projection = pop_projection.drop(pop_projection.index[:1], axis=0)


# data for 2010-2014
historical1 = pd.read_csv("NC-EST2014-AGESEX-RES.csv")
historical1 = historical1[historical1.SEX == 0]
historical1 = historical1.drop(['SEX', 'CENSUS2010POP', 'ESTIMATESBASE2010'],
                               axis=1)

pop_dep1 = historical1[historical1.AGE <= DEP].sum()
pop_dep1 = pop_dep1.drop(['AGE'], axis=0)

pop_snr1 = historical1[(historical1.AGE >= SENIOR) &
                       (historical1.AGE < TOTES)].sum()
pop_snr1 = pop_snr1.drop(['AGE'], axis=0)

total_pop1 = historical1[historical1.AGE == TOTES]
total_pop1 = total_pop1.drop(['AGE'], axis=1)

# data for 2008-2009
historical2 = pd.read_csv("US-EST00INT-ALLDATA.csv")
historical2 = historical2[(historical2.MONTH == 7) &
                          (historical2.YEAR >= 2008) &
                          (historical2.YEAR < 2010)]
historical2 = historical2.drop(historical2.columns[4:], axis=1)
historical2 = historical2.drop(historical2.columns[0], axis=1)

year08under19 = (historical2.YEAR == 2008) & (historical2.AGE <= DEP)
year09under19 = (historical2.YEAR == 2009) & (historical2.AGE <= DEP)
pop_dep2 = []
pop_dep2.append(historical2.TOT_POP[year08under19].sum())
pop_dep2.append(historical2.TOT_POP[year09under19].sum())

year08over65 = ((historical2.YEAR == 2008) &
                (historical2.AGE >= SENIOR) &
                (historical2.AGE < TOTES))
year09over65 = ((historical2.YEAR == 2009) &
                (historical2.AGE >= SENIOR) &
                (historical2.AGE < TOTES))
pop_snr2 = []
pop_snr2.append(historical2.TOT_POP[year08over65].sum())
pop_snr2.append(historical2.TOT_POP[year09over65].sum())

year08total = (historical2.YEAR == 2008) & (historical2.AGE == TOTES)
year09total = (historical2.YEAR == 2009) & (historical2.AGE == TOTES)
total_pop2 = []
total_pop2.append(historical2.TOT_POP[year08total].sum())
total_pop2.append(historical2.TOT_POP[year09total].sum())

# combine data for 2008-2014 with projection data
popdf = pd.DataFrame(pop_projection[pop_projection.columns[1:21]].sum(axis=1))
POP_DEP = pd.concat([pd.DataFrame(pop_dep2),
                     pd.DataFrame(pop_dep1),
                     popdf])
popdf = pd.DataFrame(pop_projection[pop_projection.columns[66:]].sum(axis=1))
POP_SNR = pd.concat([pd.DataFrame(pop_snr2),
                     pd.DataFrame(pop_snr1),
                     popdf])
TOTAL_POP = pd.concat([pd.DataFrame(total_pop2),
                       pd.DataFrame(total_pop1.values.transpose()),
                       pd.DataFrame(pop_projection.total_pop.values)])

# create Stage_II_targets to store all targets used in stage2 logic
Stage_II_targets = pd.DataFrame(TOTAL_POP)
Stage_II_targets.columns = ['TOTAL_POP']

# add number of dependents and number of seniors to Stage_II_targets
Stage_II_targets['POP_DEP'] = POP_DEP.values
Stage_II_targets['POP_SNR'] = POP_SNR.values

index = list(range(2008, 2027))
Stage_II_targets.index = index

# calculate Stage_I_factors for population targets
APOPN = Stage_II_targets.TOTAL_POP / Stage_II_targets.TOTAL_POP[SYR]
Stage_I_factors = pd.DataFrame(APOPN, index=index)
Stage_I_factors.columns = ['APOPN']
data = Stage_II_targets.POP_DEP / Stage_II_targets.POP_DEP[SYR]
Stage_I_factors['APOPDEP'] = pd.DataFrame(data, index=index)
data = Stage_II_targets.POP_SNR/Stage_II_targets.POP_SNR[SYR]
Stage_I_factors['APOPSNR'] = pd.DataFrame(data, index=index)

# specify yearly growth rates used in Stage I to create Stage_I_factors
pop_growth_rates = pd.DataFrame(Stage_II_targets.TOTAL_POP.pct_change() + 1.0)
pop_growth_rates['POPDEP'] = Stage_II_targets.POP_DEP.pct_change() + 1.0
pop_growth_rates['POPSNR'] = Stage_II_targets.POP_SNR.pct_change() + 1.0
pop_growth_rates = pop_growth_rates.drop(pop_growth_rates.index[0],
                                         axis=0)

# import CBO baseline projection
cbo_baseline = pd.read_csv("CBO_baseline.csv", index_col=0)
cbobase = cbo_baseline.transpose()
cbobase.index = index
Stage_I_factors['AGDPN'] = pd.DataFrame(cbobase.GDP/cbobase.GDP[SYR],
                                        index=index)
Stage_I_factors['ATXPY'] = pd.DataFrame(cbobase.TPY/cbobase.TPY[SYR],
                                        index=index)
Stage_I_factors['ASCHF'] = pd.DataFrame(cbobase.SCHF/cbobase.SCHF[SYR],
                                        index=index)
Stage_I_factors['ABOOK'] = pd.DataFrame(cbobase.BOOK/cbobase.BOOK[SYR],
                                        index=index)
Stage_I_factors['ACPIU'] = pd.DataFrame(cbobase.CPIU/cbobase.CPIU[SYR],
                                        index=index)
Stage_I_factors['ACPIM'] = pd.DataFrame(cbobase.CPIM/cbobase.CPIM[SYR],
                                        index=index)
cbo_growth_rates = cbobase.pct_change() + 1.0
cbo_growth_rates = cbo_growth_rates.drop(cbo_growth_rates.index[0], axis=0)

# read  IRS number-of-returns projection
irs_returns = pd.read_csv("IRS_return_projection.csv", index_col=0)
irs_returns = irs_returns.transpose()
return_growth_rate = irs_returns.pct_change() + 1.0
return_growth_rate.Returns['2023'] = return_growth_rate.Returns['2022']
return_growth_rate.Returns['2024'] = return_growth_rate.Returns['2022']
return_growth_rate.Returns['2025'] = return_growth_rate.Returns['2022']
return_growth_rate.Returns['2026'] = return_growth_rate.Returns['2022']
return_growth_rate.Returns.index = index

# read SOI estimates for 2008+
soi_estimates = pd.read_csv("SOI_estimates.csv", index_col=0)
soi_estimates = soi_estimates.transpose()
historical_index = list(range(2008, 2015))
soi_estimates.index = historical_index

# use yearly growth rates from Census, CBO, and IRS as blowup factors
return_projection = soi_estimates
for i in range(2014, 2026):
    Single = return_projection.Single[i]*return_growth_rate.Returns[i+1]
    Joint = return_projection.Joint[i]*return_growth_rate.Returns[i+1]
    HH = return_projection.HH[i]*return_growth_rate.Returns[i+1]
    SS_return = return_projection.SS_return[i]*pop_growth_rates.POPSNR[i+1]
    Dep_return = return_projection.Dep_return[i]*pop_growth_rates.POPDEP[i+1]
    INTS = return_projection.INTS[i]*cbo_growth_rates.INTS[i+1]
    DIVS = return_projection.DIVS[i]*cbo_growth_rates.DIVS[i+1]
    SCHCI = return_projection.SCHCI[i]*cbo_growth_rates.SCHC[i+1]
    SCHCL = return_projection.SCHCL[i]*cbo_growth_rates.SCHC[i+1]
    CGNS = return_projection.CGNS[i]*cbo_growth_rates.CGNS[i+1]
    Pension = return_projection.Pension[i]*cbo_growth_rates.TPY[i+1]
    SCHEI = return_projection.SCHEI[i]*cbo_growth_rates.BOOK[i+1]
    SCHEL = return_projection.SCHEL[i]*cbo_growth_rates.BOOK[i+1]
    SS = return_projection.SS[i]*cbo_growth_rates.SOCSEC[i+1]
    UCOMP = return_projection.UCOMP[i]*cbo_growth_rates.UCOMP[i+1]
    IPD = return_projection.IPD[i]*cbo_growth_rates.TPY[i+1]
    Wage_1 = return_projection.WAGE_1[i]*cbo_growth_rates.Wages[i+1]
    Wage_2 = return_projection.WAGE_2[i]*cbo_growth_rates.Wages[i+1]
    Wage_3 = return_projection.WAGE_3[i]*cbo_growth_rates.Wages[i+1]
    Wage_4 = return_projection.WAGE_4[i]*cbo_growth_rates.Wages[i+1]
    Wage_5 = return_projection.WAGE_5[i]*cbo_growth_rates.Wages[i+1]
    Wage_6 = return_projection.WAGE_6[i]*cbo_growth_rates.Wages[i+1]
    Wage_7 = return_projection.WAGE_7[i]*cbo_growth_rates.Wages[i+1]
    Wage_8 = return_projection.WAGE_8[i]*cbo_growth_rates.Wages[i+1]
    Wage_9 = return_projection.WAGE_9[i]*cbo_growth_rates.Wages[i+1]
    Wage_10 = return_projection.WAGE_10[i]*cbo_growth_rates.Wages[i+1]
    Wage_11 = return_projection.WAGE_11[i]*cbo_growth_rates.Wages[i+1]
    Wage_12 = return_projection.WAGE_12[i]*cbo_growth_rates.Wages[i+1]
<<<<<<< HEAD
    current_year = DataFrame([Single, Joint, HH,
                              SS_return, Dep_return,
                              INTS, DIVS, SCHCI, SCHCL,
                              CGNS, Pension, SCHEI, SCHEL, SS, UCOMP, IPD,
                              Wage_1, Wage_2, Wage_3, Wage_4, Wage_5,
                              Wage_6, Wage_7, Wage_8, Wage_9, Wage_10,
                              Wage_11, Wage_12]).transpose()
=======
    current_year = pd.DataFrame([Single, Joint, HH,
                                 SS_return, Dep_return,
                                 INTS, DIVS, SCHCI, SCHCL,
                                 CGNS, Pension, SCHEI, SCHEL, SS, UCOMP,
                                 Wage_1, Wage_2, Wage_3, Wage_4, Wage_5,
                                 Wage_6, Wage_7, Wage_8, Wage_9, Wage_10,
                                 Wage_11, Wage_12])
    current_year = current_year.transpose()
>>>>>>> 0fdddb5a
    current_year.columns = return_projection.columns
    current_year.index = [i+1]
    return_projection = return_projection.append(current_year)

# combine historical data with the newly blownup data
Stage_II_targets = pd.concat([Stage_II_targets, return_projection], axis=1)

# create all the rest of the Stage_I_factors
data = Stage_II_targets[Stage_II_targets.columns[3:6]].sum(axis=1)
total_return = pd.DataFrame(data, columns=['ARETS'])

data = Stage_II_targets[Stage_II_targets.columns[18:30]].sum(axis=1)
total_wage = pd.DataFrame(data, columns=['AWAGE'])

<<<<<<< HEAD
total_wage = DataFrame(Stage_II_targets[Stage_II_targets.columns[19:30]].sum(axis=1),
                       columns=['AWAGE'])
Stage_I_factors['AWAGE'] = total_wage/total_wage.AWAGE[2009]
=======
Stage_I_factors['ARETS'] = total_return/total_return.ARETS[SYR]
>>>>>>> 0fdddb5a

Stage_I_factors['AWAGE'] = total_wage/total_wage.AWAGE[SYR]

Stage_I_factors['ASCHCI'] = Stage_II_targets.SCHCI/Stage_II_targets.SCHCI[SYR]
Stage_I_factors['ASCHCL'] = Stage_II_targets.SCHCL/Stage_II_targets.SCHCL[SYR]

<<<<<<< HEAD
Stage_I_factors['ASOCSEC'] = Stage_II_targets.SS/Stage_II_targets.SS[2009]
Stage_I_factors['AUCOMP'] = Stage_II_targets.UCOMP/Stage_II_targets.UCOMP[2009]
Stage_I_factors['AIPD'] = Stage_II_targets.IPD/Stage_II_targets.IPD[2009]
=======
Stage_I_factors['ASCHEI'] = Stage_II_targets.SCHEI/Stage_II_targets.SCHEI[SYR]
Stage_I_factors['ASCHEL'] = Stage_II_targets.SCHEL/Stage_II_targets.SCHEL[SYR]
>>>>>>> 0fdddb5a

Stage_I_factors['AINTS'] = Stage_II_targets.INTS/Stage_II_targets.INTS[SYR]
Stage_I_factors['ADIVS'] = Stage_II_targets.DIVS/Stage_II_targets.DIVS[SYR]
Stage_I_factors['ACGNS'] = Stage_II_targets.CGNS/Stage_II_targets.CGNS[SYR]

Stage_I_factors['ASOCSEC'] = Stage_II_targets.SS/Stage_II_targets.SS[SYR]
Stage_I_factors['AUCOMP'] = Stage_II_targets.UCOMP/Stage_II_targets.UCOMP[SYR]

# rename Stage_II_targets index
rename = {
    'TOTAL_POP': 'US Population',
    'Single': 'Single Returns',
    'Joint': 'Joint Returns',
    'HH': 'Head of Household Returns',
    'SS_return': 'Number of Returns w/ Gross Security Income',
    'Dep_return': 'Number of Dependent Exemptions',
    'INTS': 'Taxable Interest Income',
    'DIVS': 'Ordinary Dividends',
    'SCHCI': 'Business Income (Schedule C)',
    'SCHCL': 'Business Loss (Schedule C)',
    'CGNS': 'Net Capital Gains in AGI',
    'Pension': 'Taxable Pensions and Annuities',
    'SCHEI': 'Supplemental Income (Schedule E)',
    'SCHEL': 'Supplemental Loss (Schedule E)',
    'SS': 'Gross Social Security Income',
    'UCOMP': 'Unemployment Compensation',
    'WAGE_1': 'Wages and Salaries: Zero or Less',
    'WAGE_2': 'Wages and Salaries: $1 Less Than $10,000',
    'WAGE_3': 'Wages and Salaries: $10,000 Less Than $20,000',
    'WAGE_4': 'Wages and Salaries: $20,000 Less Than $30,000',
    'WAGE_5': 'Wages and Salaries: $30,000 Less Than $40,000',
    'WAGE_6': 'Wages and Salaries: $40,000 Less Than $50,000',
    'WAGE_7': 'Wages and Salaries: $50,000 Less Than $75,000',
    'WAGE_8': 'Wages and Salaries: $75,000 Less Than $100,000',
    'WAGE_9': 'Wages and Salaries: $100,000 Less Than $200,000',
    'WAGE_10': 'Wages and Salaries: $200,000 Less Than $500,000',
    'WAGE_11': 'Wages and Salaries: $500,000 Less Than $1 Million',
    'WAGE_12': 'Wages and Salaries: $1 Million and Over'
}
Stage_II_targets.rename(columns=rename, inplace=True)

# Delate 2008 row from Stage_I_factors
Stage_I_factors = Stage_I_factors.drop(2008)

# write Stage_I_factors for final preparation and then use by Tax-Calculator
Stage_I_factors.to_csv(path_or_buf="Stage_I_factors.csv",
                       float_format='%.4f',
                       index_label='YEAR')

# write Stage_II_targets for use in stage2 weights calculation
Stage_II_targets = Stage_II_targets.transpose()
Stage_II_targets.to_csv(path_or_buf="Stage_II_targets.csv",
                        float_format='%.4f')

# write TRANSPOSE of Stage_I_factors for use in stage2 weights calculation
Stage_I_factors_t = Stage_I_factors.transpose()
Stage_I_factors_t.to_csv(path_or_buf="Stage_I_factors_transpose.csv",
                         float_format='%.4f')<|MERGE_RESOLUTION|>--- conflicted
+++ resolved
@@ -178,24 +178,16 @@
     Wage_10 = return_projection.WAGE_10[i]*cbo_growth_rates.Wages[i+1]
     Wage_11 = return_projection.WAGE_11[i]*cbo_growth_rates.Wages[i+1]
     Wage_12 = return_projection.WAGE_12[i]*cbo_growth_rates.Wages[i+1]
-<<<<<<< HEAD
-    current_year = DataFrame([Single, Joint, HH,
-                              SS_return, Dep_return,
-                              INTS, DIVS, SCHCI, SCHCL,
-                              CGNS, Pension, SCHEI, SCHEL, SS, UCOMP, IPD,
-                              Wage_1, Wage_2, Wage_3, Wage_4, Wage_5,
-                              Wage_6, Wage_7, Wage_8, Wage_9, Wage_10,
-                              Wage_11, Wage_12]).transpose()
-=======
+
     current_year = pd.DataFrame([Single, Joint, HH,
                                  SS_return, Dep_return,
                                  INTS, DIVS, SCHCI, SCHCL,
-                                 CGNS, Pension, SCHEI, SCHEL, SS, UCOMP,
+                                 CGNS, Pension, SCHEI, SCHEL, SS, UCOMP, IPD,
                                  Wage_1, Wage_2, Wage_3, Wage_4, Wage_5,
                                  Wage_6, Wage_7, Wage_8, Wage_9, Wage_10,
                                  Wage_11, Wage_12])
     current_year = current_year.transpose()
->>>>>>> 0fdddb5a
+
     current_year.columns = return_projection.columns
     current_year.index = [i+1]
     return_projection = return_projection.append(current_year)
@@ -207,30 +199,18 @@
 data = Stage_II_targets[Stage_II_targets.columns[3:6]].sum(axis=1)
 total_return = pd.DataFrame(data, columns=['ARETS'])
 
-data = Stage_II_targets[Stage_II_targets.columns[18:30]].sum(axis=1)
+data = Stage_II_targets[Stage_II_targets.columns[19:30]].sum(axis=1)
 total_wage = pd.DataFrame(data, columns=['AWAGE'])
 
-<<<<<<< HEAD
-total_wage = DataFrame(Stage_II_targets[Stage_II_targets.columns[19:30]].sum(axis=1),
-                       columns=['AWAGE'])
-Stage_I_factors['AWAGE'] = total_wage/total_wage.AWAGE[2009]
-=======
 Stage_I_factors['ARETS'] = total_return/total_return.ARETS[SYR]
->>>>>>> 0fdddb5a
 
 Stage_I_factors['AWAGE'] = total_wage/total_wage.AWAGE[SYR]
 
 Stage_I_factors['ASCHCI'] = Stage_II_targets.SCHCI/Stage_II_targets.SCHCI[SYR]
 Stage_I_factors['ASCHCL'] = Stage_II_targets.SCHCL/Stage_II_targets.SCHCL[SYR]
 
-<<<<<<< HEAD
-Stage_I_factors['ASOCSEC'] = Stage_II_targets.SS/Stage_II_targets.SS[2009]
-Stage_I_factors['AUCOMP'] = Stage_II_targets.UCOMP/Stage_II_targets.UCOMP[2009]
-Stage_I_factors['AIPD'] = Stage_II_targets.IPD/Stage_II_targets.IPD[2009]
-=======
 Stage_I_factors['ASCHEI'] = Stage_II_targets.SCHEI/Stage_II_targets.SCHEI[SYR]
 Stage_I_factors['ASCHEL'] = Stage_II_targets.SCHEL/Stage_II_targets.SCHEL[SYR]
->>>>>>> 0fdddb5a
 
 Stage_I_factors['AINTS'] = Stage_II_targets.INTS/Stage_II_targets.INTS[SYR]
 Stage_I_factors['ADIVS'] = Stage_II_targets.DIVS/Stage_II_targets.DIVS[SYR]
@@ -238,6 +218,7 @@
 
 Stage_I_factors['ASOCSEC'] = Stage_II_targets.SS/Stage_II_targets.SS[SYR]
 Stage_I_factors['AUCOMP'] = Stage_II_targets.UCOMP/Stage_II_targets.UCOMP[SYR]
+Stage_I_factors['AIPD'] = Stage_II_targets.IPD/Stage_II_targets.IPD[SYR]
 
 # rename Stage_II_targets index
 rename = {
